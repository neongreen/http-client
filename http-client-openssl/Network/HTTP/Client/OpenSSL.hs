{-# LANGUAGE ScopedTypeVariables #-}
-- | Support for making connections via the OpenSSL library.
module Network.HTTP.Client.OpenSSL
    ( opensslManagerSettings
    -- , defaultMakeContext
    , withOpenSSL
    ) where

import Network.HTTP.Client
import Network.HTTP.Client.Internal
import Control.Exception
import Network.Socket.ByteString (sendAll, recv)
import OpenSSL
import qualified Data.ByteString as S
import qualified Network.Socket as N
import qualified OpenSSL.Session       as SSL

-- | Note that it is the caller's responsibility to pass in an appropriate
-- context. Future versions of http-client-openssl will hopefully include a
-- sane, safe default.
opensslManagerSettings :: IO SSL.SSLContext -> ManagerSettings
opensslManagerSettings mkContext = defaultManagerSettings
    { managerTlsConnection = do
        ctx <- mkContext
        return $ \_ha host' port' -> do
            -- Copied/modified from openssl-streams
            let hints      = N.defaultHints
                                { N.addrFlags      = [N.AI_ADDRCONFIG, N.AI_NUMERICSERV]
                                , N.addrFamily     = N.AF_INET
                                , N.addrSocketType = N.Stream
                                }
            (addrInfo:_) <- N.getAddrInfo (Just hints) (Just host') (Just $ show port')

            let family     = N.addrFamily addrInfo
            let socketType = N.addrSocketType addrInfo
            let protocol   = N.addrProtocol addrInfo
            let address    = N.addrAddress addrInfo

            bracketOnError (N.socket family socketType protocol) (N.close)
                $ \sock -> do
                    N.connect sock address
                    ssl <- SSL.connection ctx sock
                    SSL.setTlsextHostName ssl host'
                    SSL.connect ssl
                    makeConnection
                        (SSL.read ssl 32752 `catch` \(_ :: SSL.ConnectionAbruptlyTerminated) -> return S.empty)
                        (SSL.write ssl)
                        (N.close sock)
                        ssl
    , managerTlsProxyConnection = do
        ctx <- mkContext
        return $ \connstr checkConn _serverName _ha host' port' -> do
            -- Copied/modified from openssl-streams
            let hints      = N.defaultHints
                                { N.addrFlags      = [N.AI_ADDRCONFIG, N.AI_NUMERICSERV]
                                , N.addrFamily     = N.AF_INET
                                , N.addrSocketType = N.Stream
                                }
            (addrInfo:_) <- N.getAddrInfo (Just hints) (Just host') (Just $ show port')

            let family     = N.addrFamily addrInfo
            let socketType = N.addrSocketType addrInfo
            let protocol   = N.addrProtocol addrInfo
            let address    = N.addrAddress addrInfo

            bracketOnError (N.socket family socketType protocol) (N.close)
                $ \sock -> do
                    N.connect sock address
                    conn <- makeConnection
                            (recv sock 32752)
                            (sendAll sock)
                            (return ())
                            sock
                    connectionWrite conn connstr
                    checkConn conn
                    ssl <- SSL.connection ctx sock
                    SSL.setTlsextHostName ssl host'
                    SSL.connect ssl
                    makeConnection
                        (SSL.read ssl 32752 `catch` \(_ :: SSL.ConnectionAbruptlyTerminated) -> return S.empty)
                        (SSL.write ssl)
                        (N.close sock)
<<<<<<< HEAD
                        ssl
=======

    , managerRetryableException = \se ->
        case () of
          ()
            | Just (_ :: SSL.ConnectionAbruptlyTerminated) <- fromException se -> True
            | otherwise -> managerRetryableException defaultManagerSettings se

    , managerWrapException = \req ->
        let
          wrap se
            | Just (_ :: IOException)                      <- fromException se = se'
            | Just (_ :: SSL.SomeSSLException)             <- fromException se = se'
            | Just (_ :: SSL.ConnectionAbruptlyTerminated) <- fromException se = se'
            | Just (_ :: SSL.ProtocolError)                <- fromException se = se'
            | otherwise                                                        = se
            where
              se' = toException (HttpExceptionRequest req (InternalException se))
        in
          handle (throwIO . wrap)
>>>>>>> a9a1a1f7
    }<|MERGE_RESOLUTION|>--- conflicted
+++ resolved
@@ -80,9 +80,7 @@
                         (SSL.read ssl 32752 `catch` \(_ :: SSL.ConnectionAbruptlyTerminated) -> return S.empty)
                         (SSL.write ssl)
                         (N.close sock)
-<<<<<<< HEAD
                         ssl
-=======
 
     , managerRetryableException = \se ->
         case () of
@@ -102,5 +100,4 @@
               se' = toException (HttpExceptionRequest req (InternalException se))
         in
           handle (throwIO . wrap)
->>>>>>> a9a1a1f7
     }