--- conflicted
+++ resolved
@@ -1,4 +1,8 @@
-<<<<<<< HEAD
+## 0.5.12.1
+
+* Make the chunked transfer-encoding detection case insensitive
+  [#303](https://github.com/snoyberg/http-client/pull/303)
+
 ## 0.5.12
 
 * Added `requestFromURI` and `requestFromURI_` functions.
@@ -26,13 +30,6 @@
 
 * Code cleanup/delete dead code
 * Compat with Win32 2.6 [#309](https://github.com/snoyberg/http-client/issues/309)
-=======
-## 0.5.7.1
-
-* Code cleanup/delete dead code
-* Make the chunked transfer-encoding detection case insensitive
-  [#303](https://github.com/snoyberg/http-client/pull/303)
->>>>>>> 6a182a52
 
 ## 0.5.7.0
 
