--- conflicted
+++ resolved
@@ -1,9 +1,5 @@
 name:                http-client
-<<<<<<< HEAD
-version:             0.5.12
-=======
-version:             0.5.7.1
->>>>>>> 6a182a52
+version:             0.5.12.1
 synopsis:            An HTTP client engine
 description:         Hackage documentation generation is not reliable. For up to date documentation, please see: <http://www.stackage.org/package/http-client>.
 homepage:            https://github.com/snoyberg/http-client
